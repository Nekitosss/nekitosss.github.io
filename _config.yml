--- conflicted
+++ resolved
@@ -307,11 +307,6 @@
 # ----------------------------------------------------------------------------------------
 
 exclude:
-<<<<<<< HEAD
-=======
-  - ./#jekyll-theme-hydejack/node_modules
-  - ./#jekyll-theme-hydejack/.git
->>>>>>> 775492fc
   - .jekyll-cache
   - .sass-cache
   - vendor
@@ -369,7 +364,6 @@
 #     - https://github.com/<username>
 
 
-<<<<<<< HEAD
 # Plugin Configs
 # ---------------------------------------------------------------------------------------
 optional_front_matter:
@@ -395,7 +389,8 @@
 
 sass:
   style:               compressed
-=======
+
+  
 # Jekyll Compose Defaults
 # ---------------------------------------------------------------------------------------
 
@@ -424,5 +419,4 @@
         path: /assets/img/sidebar-bg.jpg
       links:
         - title: Project Link
-          url: https://example.com
->>>>>>> 775492fc
+          url: https://example.com