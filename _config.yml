# Config
# ========================================================================================

# IMPORTANT: Set the URL of your site.
# Set to https://<username>.github.io when hosting on GitHub Pages
# (unless you are using a custom domain).
<<<<<<< HEAD
url:                   https://hydecorp.github.io
=======
url:                   https://<username>.github.io
>>>>>>> 50d6c48b

# IMPORTANT: Set The "base URL" of your site.
# When your site sits in a subdirectory, set to /<name of directory>
# (with leading /, but without the < >).
# Use the empty string '' otherwise.
# For GitHub project sites, this is usually the name of the project,
# e.g. `/hydejack`.
baseurl:               '/hydejack-starter-kit'


# General settings
# ---------------------------------------------------------------------------------------

# Language of your content in 2-letter code, e.g.: en, de.
# You may also provide a location, e.g.: en-us, de_AT.
lang:                  en

# The title of your blog. Used in the sidebar and the browser tab.
title:                 Hydejack

# A short description (~150 chars) of the page used for the meta description tag.
# Can use markdown, but no more than one paragraph (enforced by `>`)
description:           >
  Hydejack is a boutique Jekyll theme for hackers, nerds, and academics,
  with a focus on personal sites that are meant to impress.

# A shorter description for the sidebar.
tagline:               Change `tagline` in `_config.yml`

# A list of keywords for your blog
keywords:              []

# A (square) logo for your site.
# If provided, it will be shown at the top of the sidebar.
# It also used by the `jekyll-seo-tag` plugin.
logo:                  /assets/img/logo.png

# This should be the same author as first entry in `_data/authors.yml`.
author:
  # Used by `jekyll-feed`:
  name:                <firstname> <lastname>
  email:               <mail@domain.tld>
  # # Used by `jekyll-seo-tag`:
  # twitter:             <username>

# Add links to the sidebar.
menu:
  - title:             Example
    url:               /example/
  - title:             Documentation
    url:               /docs/
  - title:             About
    url:               /about/

# Add links to the footer.
# Typically you'll want to link to your cookie- or privacy policy (if appliable), etc..
legal:
  - title:             LICENSE
    url:               /LICENSE/
  - title:             NOTICE
    url:               /NOTICE/
  - title:             CHANGELOG
    url:               /CHANGELOG/

# This text will appear in a `<small>` tag in the footer of every page.
copyright:             © 2020. All rights reserved.

# Format of the permalinks
permalink:             /:categories/:year-:month-:day-:title/

# Pagination configuration (used by the `blog` layout)
paginate:              10
paginate_path:         /:num/


# Collections
# ----------------------------------------------------------------------------------------

collections:
  featured_categories:
    permalink:         /:name/
    output:            true

  featured_tags:
    permalink:         /tag-:name/
    output:            true

  projects:
    permalink:         /projects/:path/
    output:            true


# Theme
# ---------------------------------------------------------------------------------------

theme: jekyll-theme-hydejack
# remote_theme: hydecorp/hydejack@v9.0.0-rc.6


# Customizaton
# ----------------------------------------------------------------------------------------
 
# Sidebar image and theme color of the site.
accent_image:          /assets/img/sidebar-bg.jpg
accent_color:          rgb(79,177,186)

# This is used for the `theme-color` meta tag,
# which changes the background color of the browser UI in certain browsers.
# Defaults to `accent_color`.
theme_color:           rgb(8,46,57)

# The string encoding which fonts to fetch from Google Fonts.
# See: <https://hydejack.com/docs/configuration/>
google_fonts:          Roboto+Slab:700|Noto+Sans:400,400i,700,700i

# The text font. Expects a string that is a valid CSS font-family value.
# To change font-weight, see _sass/variables.scss
font:                  Noto Sans, Helvetica, Arial, sans-serif

# The font used for headings. Expects a string that is a valid CSS font-family value.
# To change font-weight, see _sass/variables.scss
font_heading:          Roboto Slab, Helvetica, Arial, sans-serif

# The font used for code blocks. Expects a string that is a valid CSS font-family value.
font_code:             Fira Code, Menlo, Monaco, Consolas, monospace;

defaults:
  # You can use this to provide a default accent color and background for
  # all pages under a given path:
  - scope:
      path:            hyde/
    values:
      accent_color:    rgb(38,139,210)
      accent_image:
        background:    rgb(32,32,32)
        overlay:       false

  # Don't include documents in assets in the sitemap
  - scope:
      path:            assets/
    values:
      sitemap:         false

  # # You can use the following to enable comments on all posts.
  # - scope:
  #     type:            posts
  #   values:
  #     comments:        true

  # Force page layout on docs/ and licensees/ folder.
  - scope:
      path:            docs/
    values:
      layout:          page
  - scope:
      path:            licenses/
    values:
      layout:          page

  # `jekyll-seo-tag` will mark collection outputs as `BlogPosting`,
  # but we want them to be `WebPage`s:
  - scope:
      type:            projects
    values:
      seo:
        type:          WebPage
  - scope:
      type:            featured_categories
    values:
      seo:
        type:          WebPage
  - scope:
      type:            featured_tags
    values:
      seo:
        type:          WebPage

kramdown:
  math_engine:         katex
  math_engine_opts:    {}
  footnote_backlink:   '&#x21a9;&#xfe0e;'


# 3rd Party Integrations
# ----------------------------------------------------------------------------------------

# Set your Google Analytics id to receive `pageview` events.
# To remove Google Anaylics from your page, remove the line below.
# google_analytics:      UA-XXXXXXXX-X

# Setting a disqus shortname will enable the comment section on
# pages with `comments: true` in the front matter.
# disqus:                <username>

# Setting a tinyletter username will enable the newsletter subscription box.
# PRO version only!
# tinyletter:            <username>


# Hydejack Settings
# ----------------------------------------------------------------------------------------
# These settings are specific to Hydejack.

hydejack:
  # Configure the order of complementary content on blog posts
  post_addons:         [about, newsletter, related, random, comments]

  # Configure the order of complementary content on project pages
  project_addons:      [about, newsletter, other, comments]

  # Set to `true` if you don't want to show an icon indicating external links
  no_mark_external:    false

  # Set to `true` if third party plugins fail to work with dynamically loaded pages
  no_push_state:       false

  # Set to `true` if you want to disable the drawer
  no_drawer:           false

  # Set to `true` if you don't to use the auto-hiding (JavaScript based) navbar.
  # Note that this will not hide the navbar completely, only replace it with a static one.
  # Use custom css to hide completely, e.g. `#_navbar { display: none }`.
  no_navbar:           false

  # Set to true to disable the built-in search functionality.
  # Note that search is disabled during local use to save on build time.
  # Run Jekyll with the `JEKYLL_ENV` environment variable set to `production` to enable.
  no_search:           false

  # Set to `true` if you do not want parts of the css inlined in <head/>
  # This will increase site build speed dramatically!
  no_inline_css:       false

  # Set to `true` if you don't intend on changing the accent color on a per-page basis. 
  # This will increase site build speed!
  no_page_style:       false

  # Code blocks and tables "break" the layout by spanning the full available width.
  # Set this to true if you want them to be the same width as other content.
  no_break_layout:     true

  # Set to `true` to disable the dynamic Table of Contents on large screens.
  no_toc:              false

  # When set to `true`, will not extend the content in the "third column" on large screens.
  # Instead, all content will remains within the center column.
  # Note that this will not affect the Table of Contents, use `no_toc` instead.
  no_third_column:     false

  # Set to `true` if you don't like oversized headlines on large screens.
  no_large_headings:   false

  # Set to `true` if you do not want to expose your resume and projects
  # in machine-readable formats.
  no_structured_data:  false

  # You can set this to `true` if you don't want to set the `theme-color` meta tag,
  # This only affects the meta tag, not the color specified in the app manifest.
  no_theme_color:      false

  # Set to `true` when building with the `--lsi` option
  use_lsi:             true

  # When using Google Analytics, set to `true` to display a cookie notice banner.
  # When enabled, no user-related data will be stored until the user gives consent.
  cookies_banner:      true

  # Set to `true` if you would like to add a "Powered by Hydejack" link in the footer.
  # Note that this setting has no effect when using the free version.
  advertise:           false

  # Buyers of the PRO version can opt to hide all dates from the theme.
  # Frequent consumers of online content will know that nothing devalues a post like
  # seeing an old date. 
  hide_dates:          false

  # Note that dark mode only works in the PRO version of Hydejack.
  dark_mode:
    # Set to `true` to always use the dark theme.
    always:            false

    # Set to `true` to use the dark theme based on visitors' preference (OS setting).
    dynamic:           true

    # Set to `true` to allow visitors to switch between light and dark mode.
    icon:              true

  # ⚡️ DANGER ZONE ⚡️
  # ----------------
  # This is an _experimental_ feature.
  # Only use if you know what Service Workers are and how they can impact your site!
  offline:
    enabled:           false
    cache_version:     7
    precache_assets:
      - /assets/img/swipe.svg


# File inclusion/exclusion
# ----------------------------------------------------------------------------------------

exclude:
  - .jekyll-cache
  - .sass-cache
  - vendor
  - Gemfile
  - Gemfile.lock
include:
  - .well-known
  - LICENSE.md


# Plugins
# ----------------------------------------------------------------------------------------

plugins:
  - jekyll-feed
  - jekyll-optional-front-matter
  - jekyll-paginate
  - jekyll-readme-index
  - jekyll-redirect-from
  - jekyll-relative-links
  - jekyll-seo-tag
  - jekyll-sitemap
  - jekyll-titles-from-headings
  - jekyll-include-cache
  - jekyll-last-modified-at


# SEO Tag
# ---------------------------------------------------------------------------------------

# Where you proof that you own this site (used by jekyll-seo-tag)
# google_site_verification: <verification-id>
# -- or --
# webmaster_verifications:
#   google:              <verification-id>
#   bing:                <verification-id>
#   alexa:               <verification-id>
#   yandex:              <verification-id>

# Used for twitter cards
# twitter:
#   username:            <username>

# Used for facebook open graph
# facebook:
#   app_id:              <id>
#   publisher:           <id>
#   admins:              <id>

# Used on index and about sites
# social:
#   name:                <firstname> <lastname>
#   links:
#     - https://twitter.com/<username>
#     - https://github.com/<username>


# Plugin Configs
# ---------------------------------------------------------------------------------------
optional_front_matter:
  remove_originals:    true

readme_index:
  remove_originals:    true
  with_frontmatter:    true

relative_links:
  collections:         true

titles_from_headings:
  strip_title:         true
  collections:         true

compress_html:
  comments:            ["<!-- ", " -->"]
  clippings:           all
  endings:             all
  ignore:
    envs:              [development]

sass:
  style:               compressed

  
# Jekyll Compose Defaults
# ---------------------------------------------------------------------------------------

jekyll_compose:
  default_front_matter:
    drafts:
      layout: post
      description: > 
        A short ~160 character description of your post for search engines,
        social media previews, etc.
      image:
        path: /assets/img/sidebar-bg.jpg
    posts:
      layout: post
      description: > 
        A short ~160 character description of your post for search engines,
        social media previews, etc.
      image:
        path: /assets/img/sidebar-bg.jpg
    projects:
      layout: project
      description: > 
        A short ~160 character description of your post for search engines,
        social media previews, etc.
      image:
        path: /assets/img/sidebar-bg.jpg
      links:
        - title: Project Link
          url: https://example.com<|MERGE_RESOLUTION|>--- conflicted
+++ resolved
@@ -4,11 +4,7 @@
 # IMPORTANT: Set the URL of your site.
 # Set to https://<username>.github.io when hosting on GitHub Pages
 # (unless you are using a custom domain).
-<<<<<<< HEAD
-url:                   https://hydecorp.github.io
-=======
 url:                   https://<username>.github.io
->>>>>>> 50d6c48b
 
 # IMPORTANT: Set The "base URL" of your site.
 # When your site sits in a subdirectory, set to /<name of directory>
@@ -16,7 +12,7 @@
 # Use the empty string '' otherwise.
 # For GitHub project sites, this is usually the name of the project,
 # e.g. `/hydejack`.
-baseurl:               '/hydejack-starter-kit'
+baseurl:               ''
 
 
 # General settings
