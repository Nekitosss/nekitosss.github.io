# Hydejack Starter Kit

A quicker, cleaner way to get started blogging with [Hydejack](https://qwtel.com/hydejack/).

## Quick Start
### Running locally
1. Clone repository (git users), or [download] and unzip.
2. Open terminal, `cd` into root directory (where `_config.yml` is located)
3. `bundle install` [^1]
4. `bundle exec jekyll serve`
5. Open <http://localhost:4000>

Check out the Jekyll docs for [deployment methods](https://jekyllrb.com/docs/deployment-methods/).

### GitHub Pages
1. Fork this repository.
2. Go to **Settings**, rename repository to `<your github username>.github.io` (without the `<` `>`)
3. Edit `_config.yml` (you can do this directly on GitHub)
    1. Change `url` to `https://<your github username>.github.io` (without the `<` `>`)
    2. Change `baseurl` to `''` (empty string)
    3. **Commit changes**.
4. Go to **Settings** again, look for **GitHub Pages**, set **Source** to **master branch**.
5. Click **Save** and wait for GitHub to set up your new blag.

## What's next?
* Open files and read the comments
* Read the [docs](https://qwtel.com/hydejack/docs/)
<<<<<<< HEAD
* Buy the [PRO version](https://qwtel.com/hydejack/download/) to get the project and resume layout, newsletter subscription box, custom forms, and more.

[^1]: Requires Bundler. Install with `gem install bundler`.

[download]: https://github.com/qwtel/hydejack-starter-kit/archive/master.zip
=======
* Buy the [PRO version](https://qwtel.com/hydejack/download/) to get the project and resume layout, newsletter subscription box, custom forms, and more.
>>>>>>> 2a3f04ce
<|MERGE_RESOLUTION|>--- conflicted
+++ resolved
@@ -25,12 +25,8 @@
 ## What's next?
 * Open files and read the comments
 * Read the [docs](https://qwtel.com/hydejack/docs/)
-<<<<<<< HEAD
 * Buy the [PRO version](https://qwtel.com/hydejack/download/) to get the project and resume layout, newsletter subscription box, custom forms, and more.
 
 [^1]: Requires Bundler. Install with `gem install bundler`.
 
-[download]: https://github.com/qwtel/hydejack-starter-kit/archive/master.zip
-=======
-* Buy the [PRO version](https://qwtel.com/hydejack/download/) to get the project and resume layout, newsletter subscription box, custom forms, and more.
->>>>>>> 2a3f04ce
+[download]: https://github.com/qwtel/hydejack-starter-kit/archive/master.zip