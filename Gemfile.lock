GIT
  remote: https://github.com/hydecorp/jekyll-include-cache
  revision: 2168263a7c88101f92557e6fe015a276267d8274
  specs:
    jekyll-include-cache (0.2.0)
      jekyll (>= 3.7, < 5.0)

GIT
  remote: https://github.com/hydecorp/jekyll-seo-tag
  revision: 6135021410981d2d76878568e9c21cf363882bfe
  specs:
    jekyll-seo-tag (2.6.1)
      jekyll (>= 3.3, < 5.0)

<<<<<<< HEAD
=======
PATH
  remote: #jekyll-theme-hydejack
  specs:
    jekyll-theme-hydejack (9.0.2)
      jekyll (>= 3.8, < 5.0)
      jekyll-include-cache (~> 0.2)

>>>>>>> 20f6f1c2
GEM
  remote: https://rubygems.org/
  specs:
    addressable (2.7.0)
      public_suffix (>= 2.0.2, < 5.0)
    colorator (1.1.0)
    concurrent-ruby (1.1.6)
    em-websocket (0.5.1)
      eventmachine (>= 0.12.9)
      http_parser.rb (~> 0.6.0)
    eventmachine (1.2.7)
    execjs (2.7.0)
    ffi (1.13.1)
    forwardable-extended (2.6.0)
    http_parser.rb (0.6.0)
    i18n (1.8.3)
      concurrent-ruby (~> 1.0)
    jekyll (4.1.1)
      addressable (~> 2.4)
      colorator (~> 1.0)
      em-websocket (~> 0.5)
      i18n (~> 1.0)
      jekyll-sass-converter (~> 2.0)
      jekyll-watch (~> 2.0)
      kramdown (~> 2.1)
      kramdown-parser-gfm (~> 1.0)
      liquid (~> 4.0)
      mercenary (~> 0.4.0)
      pathutil (~> 0.9)
      rouge (~> 3.0)
      safe_yaml (~> 1.0)
      terminal-table (~> 1.8)
    jekyll-compose (0.12.0)
      jekyll (>= 3.7, < 5.0)
    jekyll-feed (0.14.0)
      jekyll (>= 3.7, < 5.0)
    jekyll-last-modified-at (1.3.0)
      jekyll (>= 3.7, < 5.0)
      posix-spawn (~> 0.3.9)
    jekyll-optional-front-matter (0.3.2)
      jekyll (>= 3.0, < 5.0)
    jekyll-paginate (1.1.0)
    jekyll-readme-index (0.3.0)
      jekyll (>= 3.0, < 5.0)
    jekyll-redirect-from (0.16.0)
      jekyll (>= 3.3, < 5.0)
    jekyll-relative-links (0.6.1)
      jekyll (>= 3.3, < 5.0)
    jekyll-sass-converter (2.1.0)
      sassc (> 2.0.1, < 3.0)
    jekyll-sitemap (1.4.0)
      jekyll (>= 3.7, < 5.0)
    jekyll-theme-hydejack (9.0.1)
      jekyll (>= 3.8, < 5.0)
      jekyll-include-cache (~> 0.2)
    jekyll-titles-from-headings (0.5.3)
      jekyll (>= 3.3, < 5.0)
    jekyll-watch (2.2.1)
      listen (~> 3.0)
    katex (0.6.0)
      execjs (~> 2.7)
    kramdown (2.3.0)
      rexml
    kramdown-math-katex (1.0.1)
      katex (~> 0.4)
      kramdown (~> 2.0)
    kramdown-parser-gfm (1.1.0)
      kramdown (~> 2.0)
    liquid (4.0.3)
    listen (3.2.1)
      rb-fsevent (~> 0.10, >= 0.10.3)
      rb-inotify (~> 0.9, >= 0.9.10)
    mercenary (0.4.0)
    pathutil (0.16.2)
      forwardable-extended (~> 2.6)
    posix-spawn (0.3.14)
    public_suffix (4.0.5)
    rb-fsevent (0.10.4)
    rb-inotify (0.10.1)
      ffi (~> 1.0)
    rexml (3.2.4)
    rouge (3.20.0)
    safe_yaml (1.0.5)
    sassc (2.4.0)
      ffi (~> 1.9)
    terminal-table (1.8.0)
      unicode-display_width (~> 1.1, >= 1.1.1)
    unicode-display_width (1.7.0)

PLATFORMS
  ruby

DEPENDENCIES
  jekyll (~> 4.1)
  jekyll-compose
  jekyll-feed
  jekyll-include-cache!
  jekyll-last-modified-at
  jekyll-optional-front-matter
  jekyll-paginate
  jekyll-readme-index
  jekyll-redirect-from
  jekyll-relative-links
  jekyll-seo-tag!
  jekyll-sitemap
  jekyll-theme-hydejack (~> 9.0)
  jekyll-titles-from-headings
  kramdown-math-katex

BUNDLED WITH
   2.1.4<|MERGE_RESOLUTION|>--- conflicted
+++ resolved
@@ -12,16 +12,6 @@
     jekyll-seo-tag (2.6.1)
       jekyll (>= 3.3, < 5.0)
 
-<<<<<<< HEAD
-=======
-PATH
-  remote: #jekyll-theme-hydejack
-  specs:
-    jekyll-theme-hydejack (9.0.2)
-      jekyll (>= 3.8, < 5.0)
-      jekyll-include-cache (~> 0.2)
-
->>>>>>> 20f6f1c2
 GEM
   remote: https://rubygems.org/
   specs:
@@ -74,7 +64,7 @@
       sassc (> 2.0.1, < 3.0)
     jekyll-sitemap (1.4.0)
       jekyll (>= 3.7, < 5.0)
-    jekyll-theme-hydejack (9.0.1)
+    jekyll-theme-hydejack (9.0.2)
       jekyll (>= 3.8, < 5.0)
       jekyll-include-cache (~> 0.2)
     jekyll-titles-from-headings (0.5.3)
