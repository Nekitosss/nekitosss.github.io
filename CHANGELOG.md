---
layout: plain
<<<<<<< HEAD
sitemap: false
=======
>>>>>>> 16674e8a
---

# CHANGELOG
{:.no_toc}

* this list will be replaced by the toc
{:toc .large-only}
 
## v9.1.0
Feb 3 2021
{:.heading.post-date}

Version 9.1 closes many issues and adds new features:

### Added

*   Code blocks now can have headers:

    ~~~js
    // file: 'hello-world.js'
    console.log('Hello World!');
    ~~~

    To add the headers, simply make the first line a comment of the form `file: "dir/filename.ext"`.

    * Code blocks now have a copy-to-clipboard button
  
*   Resumes can now have download buttons.

    ![Breadcrumbs](assets/img/blog/9.1.0-3.png){:.border}

    Add the following to the front matter. Note that the PDF needs to be pre-generated. 
    See [the docs](docs/basics.md#downloads) for more.

    ```yml
    # file: "resume.md"
    buttons:
      print: true
      pdf: /assets/Resume.pdf
      vcf: http://h2vx.com/vcf/<!--url-->
      json: /assets/resume.json
    ```

* Added breadcrumbs above page title:

  ![Breadcrumbs](assets/img/blog/9.1.0-2.png){:.border}

  Note that this requires a [directory-like URL pattern](https://qwtel.com/posts/software/urls-are-directories/) like `/blog/:categories/:year-:month-:day-:title/` (default for Hydejack).

  Disable with `hydejack.no_breadcrumbs`.

* Added "Last modified at" to post layout:

  ![Last modified at](assets/img/blog/9.1.0-1.png){:.border}

  To enable this feature, the post needs to have a `last_modified_at` property with a valid date. You can either set it manually in the frontmatter (not recommended), or use the [`jekyll-last-modified-at` plugin](https://github.com/gjtorikian/jekyll-last-modified-at) to set it for you (Not available on GitHub Pages!). 

  You can remove this element by setting `hide_last_modified` in the front matter. You can disable it for all posts by setting `hydejack.hide_last_modified` in the config file. Setting `hydejack.hide_dates` (PRO version only) will also remove it, together with all other time-related UI elements.

  You can customize the hover text, icon, and date format in `_data/strings.yml` using the following keys: `last_modified_at` (hover text), `last_modified_at_icon` (icon name, default: `icon-history`) and `date_formats.last_modified_at` (date format, default: `%Y-%m-%d`).

* Added option to "invert" / darken the font colors in the sidebar. This enables use of bright sidebar images. 
  Set `invert_sidebar: true` in the font matter to enable. Use `defaults` in the config file to enable this for all pages.

* Added a demo of [Clap Button](https://getclaps.app/) during development.

* Added option to configure border radius
* Added dingbat to `page` layout
* Added `plain` layout that comes without a dingbat
* Added `smaller` and `larger` CSS classes that set the font size to the respective values.
* Added options to change the file paths to favicon and apple touch icon in the confog file. Use `favicon` and `apple_touch_icon` respectively.

### Changed
* Added border radius to many elements
* Modernized table design
* [PRO] Setting `hydejack.advertise: false` will now remove the banner from the HTML and the JavaScript console.
* Changed the box shadow of cards (projects, posts) to reduce the amount of painting the browser has to do on when mouse hovering them.
* The layout when using the theme without the `no_break_layout` setting is now


### Fixes
* Allow transparent project and post images
* Removing/leaving out the `logo` key in the config file will now correctly remove the logo from the sidebar
* [PRO] Fixed a bug that caused blog posts to be included the the search even when set to `sitemap: false` in the front matter.

## v9.0.5
Sept 8 2020
{:.heading.post-date}

* Added GitHub Pages Starter Kit to PRO version
* Added chapter on how to deploy PRO on GitHub Pages
* JavaScript source files now included in PRO zip again
* Updated default config file
* Changed default code font
* Improved fallback image in dark mode

## v9.0.4
July 15 2020
{:.heading.post-date}

* Fixed image fade in animation for images with `srcset`
* Slightly increased size of post and project cards
* Added page margin to print layout
* Fixed KaTeX when JavaScript is disabled 
* Fixed a layout bug in the `resume` layout when changing the content width in variable
* Fixed table of contents sticky breakpoint

## v9.0.3
July 9 2020
{:.heading.post-date}

* Updated print resume style  
* Updated docs for GitHub Pages
* Slightly decreased size of dark mode icon
* Fixed a bug that caused a GitHub Pages build to fail with an empty configuration file
* Changed default icon so that it less resembles slashdot.org\~\~ 

## v9.0.2
July 7 2020
{:.heading.post-date}

* Fixed a bug that prevented the search from updating when offline is enabled
* Fixed a bug that caused search terms to get lost during initialization
* Fixed a bug that prevented `site.legal` from getting stored for offline during service worker installation
* Added support to for `no-cache` param to service worker.

## v9.0.1
July 6 2020
{:.heading.post-date}

* Changing app icons has been revamped. See [this section](./docs/config.md#adding-custom-favicons-and-app-icons) in the docs.
* Changed default icons
* Changed default sidebar background
* Added `jekyll-compose` defaults to config file
* Slightly adjusted dark mode colors
* Fixed resume layout breakpoint

## v9.0.5
Sept 8 2020
{:.heading.post-date}

* Added GitHub Pages Starter Kit to PRO version
* Added chapter on how to deploy PRO on GitHub Pages
* JavaScript source files now included in PRO zip again
* Updated default config file
* Changed default code font
* Improved fallback image in dark mode

## v9.0.4
July 15 2020
{:.heading.post-date}

* Fixed image fade in animation for images with `srcset`
* Slightly increased size of post and project cards
* Added page margin to print layout
* Fixed KaTeX when JavaScript is disabled 
* Fixed a layout bug in the `resume` layout when changing the content width in variable
* Fixed table of contents sticky breakpoint

## v9.0.3
July 9 2020
{:.heading.post-date}

* Updated print resume style  
* Updated docs for GitHub Pages
* Slightly decreased size of dark mode icon
* Fixed a bug that caused a GitHub Pages build to fail with an empty configuration file
* Changed default icon so that it less resembles slashdot.org\~\~ 

## v9.0.2
July 7 2020
{:.heading.post-date}

* Fixed a bug that prevented the search from updating when offline is enabled
* Fixed a bug that caused search terms to get lost during initialization
* Fixed a bug that prevented `site.legal` from getting stored for offline during service worker installation
* Added support to for `no-cache` param to service worker.

## v9.0.1
July 6 2020
{:.heading.post-date}

* Changing app icons has been revamped. See [this section](./docs/config.md#adding-custom-favicons-and-app-icons) in the docs.
* Changed default icons
* Changed default sidebar background
* Added `jekyll-compose` defaults to config file
* Slightly adjusted dark mode colors
* Fixed resume layout breakpoint

## v9.0.0
July 3 2020
{:.heading.post-date}

### Major
*   Added Built-In Search Functionality

    Hydejack now has its own built-in search solution, that integrates well with the existing page style and the new navbar. 
   
    The solution is entirely browser-based which means it even works while offline and doesn't depend on an 3rd party. 
    This works, because Hydejack is designed for personal sites that generally have less than 1000 pages. 
    In my testing, Jekyll build times have been a problem long before search query times.
   
    The results of the search are surprisingly good, but have only been tested in English and (somewhat) German. 
    For better language support, I might build an integration with Algolia at some point, which has the best results, 
    but requires stable internet connection and an API key. 
    I'd be interested to hear about problems with search in other languages to determine if this is necessary.

*   Added Table of Contents that is prettier, sticky, and dynamic.

    Adding a table of contents is part of kramdown and can be done in all versions of Hydejack. 
    However, v9 adds a dynamic version that will stick to the 3rd column on large screens and highlight the current section. 
   
    Note that this will reduce the amount of space freed up by the `no_break_layout: false` setting (otherwise the ToC would overlap with code blocks, math blocks, etc).

*   Added a scroll-linked navbar that disappears when scrolling down and re-appears when scrolling up.

*   Math support has been revamped because the old solution stopped working with Jekyll 4. Hydejack now supports both KaTeX and MathJax. 

    The MathJax implementation is more similar to the old solution. It comes with a client-side runtime (MathJax in this case)
    and works on GitHub Pages. It is the more heavy-weight of the two and doesn't work without JavaScript enabled. 
    Due to the size of the complete MathJax package, it only works partially with offline support enabled.

    The KaTeX implementation has been changed to pre-render the KaTeX output during site building.
    It _does not_ ship a client-side runtime, which is more lightweight and works _without_ JavaScript.
    In my opinion, it is the more elegant solution, but it requires a JavaScript runtime on the machine that builds the site.
    This means that this solution doesn't work on GitHub Pages.

    You can switch between the two implementations by changing the `kramdown.math_engine` key to either `katex` or `mathjax` in your config file.
    The KaTeX implementation also requires the `kramdown-math-katex` gem in your `Gemfile`.

*   Drastically improved build times through the use of `jekyll-include-cache`. 
    Most of the previous tips on [improving page build speed](hydejack/_posts/2019-02-18-improving-site-build-speed.md) should now be obsolete.

*   Added `grid` layout in PRO version that mirrors the `projects` layout, but for posts. 
    If you've set `image`s for your posts, it will give your blog a more modern look.

### Minor
* CSS variables are now configurable via `_data/variables.yml`. While there are other ways to change them, this has the broadest reach across HTML (`img[sizes]` attribute!), CSS and JS.
* Many JS content features (such as `#` heading links) now work even when `hydejack.no_push_state` is enabled.
* Linking to posts in the `home` and `post` layout now accept either paths or URLs. [Read more](docs/basics.md#adding-related-posts-to-a-post).
* The star icons in the resume layout can now be disabled via `no_skill_icons` and `no_language_icons`.
* Resume layout now supports the following keys: `born`, `citizenship`, and `maritalStatus`.
* PRO only: Added `hide_dates` option to disable showing blog post dates.
* The `blog` layout now works without pagination, simply showing all posts on a single page when the `jekyll-pagination` plugin is not found.
* The `projects`, `resume`, and `grid` layout now make better use of large screens, by letting content expand to the right of the screen. Restore the previous , set `no_break_columns` in front matter.
* Removed smooth scroll polyfill for Safari/Webkit as it has caused problems with sticky content.
* Figure captions can now be added to code blocks, math blocks, and tables in addition to just images using the `.figcaption` CSS class.
* The order of the comment section relative to the about and related posts sections can now be customized via the `hydejack.post_addons` and `hydejack.project_addons` keys. See the example `_config.yml` for more.
* Clicking the image in the `blog` layout will now navigate to the blog post. In the PRO version it will do so with the classic "move image in place" animation.
* Grouping projects by year can now be disabled. Use `no_groups: true` in the front matter. This also applies to the new `grid` layout and the old `list` layout.
* hy-img has been removed and replaced with browser's native `loading=lazy` attribute
* Now serving separate JavaScript files for old and new browsers, allowing it to take advantage of many new language features.
* JavaScript files are now chunked, so that only what is needed is loaded on demand.
* hy-drawer and hy-push-state have been rewritten in TypeScript and LitHTML, fixing many bugs in the process.
* Updated to Jekyll 4.1
* Hydejack now has a dedicated offline page that will be shown when the client is offline and tries to open a page that hasn't been cached. 
  The content of the page can be customized by creating `offline.md` file in the root with `layout: offline`, similar to `404.md`.
* The code font can now be customized in the config file via the `font_code` key.

### Design
* Many layouts (`projects`, `resume`, `home`) will now use more space on large screens (disable via `hydejack.no_third_column`)
* Headings now appear "oversized" on larger screens and extend to the right end of the screen (disable via `hydejack.no_large_headings`)
* The base font size is now smaller across screen sizes (can be configured in `_sass/_variables.scss`)
* The content width is now larger across screen sizes (can be configured in `_sass/_variables.scss`)
* The link style has been changed to make picking accent colors easier for dark mode. It's also possible to link images now without worrying about underlines.
* The amount of whitespace has been reduced. Previously it had been increased but it felt too much.
* Added a [`note` class](docs/writing.md#adding-notes) that succeeds the `message` for adding auxillary content. The `message` class still exists.
* The navbar buttons made to look more like buttons
* Dark mode colors have been toned down a bit
* Improved dark mode text rendering on macOS
* The permalink style has been changed to use "#" instead of an icon.
* Definition list now have a double colon after the definition term.
* Changed the style of footnote links on small screens to make them easier to click.

### Fixes
* Horizontal scrolling on a code block, math black, or table can no longer accidentally open the drawer.
* The client-side scripts are now more robust to missing HTML elements. This should ease theme customization.
* Setting `sitemap: false` will now also add a `noindex` meta tag to prevent accidental search engine indexation.
* Fixed back button not showing when opening in standalone mode for the first time.
* The menu icon is now hidden when the drawer is disabled.
* Using `no_drawer: true` is now working properly on cover pages when `no_push_state: false` is set.
* Reduced the amount of pixels cached by the `will-change` optimization and fixed the corresponding warning in Firefox.


## v8.5.2
August 31 2019
{:.heading.post-date}

* Fixed breaking builds due to name collision when upgrading to 8.5
  This is caused when using both `_plugins/jekyll-replace-imgs` and the new `jekyll-replace-img` ruby gem.
  I recommend deleting `_plugins/jekyll-replace-imgs` when using the `jekyll-replace-img` gem.
  Note that this is an optional plugin.
* Fixed `nomodule` script loading for Safari 10.1
* Fixed [#176](https://github.com/hydecorp/hydejack/issues/176)

## v8.5.1
Aug 1 2019
{:.heading.post-date}

* Fixed minification bug

## v8.5.0
Aug 1 2019
{:.heading.post-date}

### Changed
* [PRO] The theme now matches the operating system's dark mode.
* Scrolling down on a page with an open drawer will now close the drawer
* Reloading a cover page after the drawer has been closed will now open the page with the drawer closed
* Removed JavaScript-based web font swapping in favor of using `font-display: swap`
* Darkened font color in dark mode to reduce contrast
* Updated KaTeX to the latest version
* Increased the durations of various animations slightly
* Now using [`jekyll-replace-img`](https://github.com/qwtel/jekyll-replace-img) instead of custom code in `_plugins` folder
* Added a separate, smaller JavaScript bundle for modern browsers

### Added
* Added support for figure captions on code blocks
* Added `keybase` to social media icons
* [PRO] There's now a forward button when using the theme as a PWA

### Fixed
* Fixed print layout when dark mode is enabled
* Using `CSSTransformValue` correctly
* Fixed a minor style bug for dates
* Fixed a bug where light mode would flash when loading a page in dark mode
* Minimal support for IE11

## v8.4.0
Mar 9 2019
{:.heading.post-date}

* Added support for `noindex` property in the front matter
* Fixed ordering of selected projects/post in welcome layout
* Updated dependencies

## v8.3.0
Feb 18 2019
{:.heading.post-date}

This version adds new options to increase production build speed. Read [this post](hydejack/_posts/2019-02-18-improving-site-build-speed.md) for details.

### Added
* Added `no_page_style` config option to increase site build speed.
* Added `menu` config option to increase site build speed.
* Copying math will now add the LaTeX source to the clipboard.

### Changed
* Upgraded KaTeX to version 0.10.0.

## v8.2.0
Feb 1 2019
{:.heading.post-date}

* Added support for custom `related_posts` 
* Removed footer from print layout
* Increased photo size in print resume 
* Improved `welcome` layout generation performance
* Fixed a bug that prevented scrolling to headlines with non-ascii characters (Thanks [@ForelaxX](https://github.com/ForelaxX))


## v8.1.1
Sep 1 2018
{:.heading.post-date}

### Fixes
* Fixed an issue that prevented the drawer from working on iOS 10.
* Changing the page via push state will now also update the `link[rel=canonical]` tag.
* Changing the page via push state will now also update the `meta[name=description]` tag.
* Fixed an issue that prevented the JS from building on Netlify.

## v8.1.0
Aug 18 2018
{:.heading.post-date}

This release adds Dark Mode for Hydejack PRO customers.

### Breaking
* Removed cookie banner from free version
* Removed offline support from free version

In an attempt to make the PRO offering more appealing, I'm removing features that arguably should have never been included in the free version.
As software licenses go, nobody is stopping you from using the old code, but updates will no longer be included.

### Changed
* The cookies banners is now showing at the bottom of the page and its background color is no longer transparent to increase visibility
* Changed the default syntax theme from "GitHub" to "Atom One Light"
* Adapted `figure` CSS class to accommodate different children, not just `img`s
* `video` tags now have a `max-width` of 100%
* Increased margin before headings to `5rem`, up from 4
* Increased margin of `hr` elements.
* Cookies banner can now be enabled without using Google Analytics
* Clicking the cookie banner "Okay" button will now fire a `hy--cookies-ok` event on `document`, so that custom analytics solutions can plug in.
* All Google Analytics code has been removed from Hydejack's core and moved to `_includes/body/analytics.js`.
* All Disqus code has been removed from Hydejack's core and moved to `_includes/comments.html` and `_includes/my-comments.html`.
* Using CSS Custom Properties instead of SASS variables for certain properties to enable style customization using only CSS.
* Added shadow to sidebar
* Navbar is longer positioned `fixed`

### Added
* [PRO] Added Dark Mode
* `border` CSS class


## v8.0.0
Jul 16 2018
{:.heading.post-date}

So far Hydejack has been a decent Jekyll theme, but with v8 it really starts stand out among the competition: Beautiful and unique landing pages, lazy-loading images, and experimental offline support are just the most prominent new features.

### Breaking
* The expected format for sidebar images has changed.
  A sidebar image should now be a full-screen ~16:10 image.

  Comment: The sidebar can now be fully extended on desktop, which generally requires a large landscape image to fill the entire window.
  To save bandwidth, you can blur the image on the left and right edges and save it as JPG.

* The `about` and `welcome` layout no longer prepend the content with the author information.
  Instead, the author info can be shown by adding the `<!--author-->` marker to the top of the file. You can also place it anywhere else.

  Comment: Showing the author description on the top of the `welcome` and `about` layouts felt like an imposition and was a left-over from when I was developing Hydejack primarily for myself.

* [PRO] The `welcome` layout no longer adds recent posts and projects to the bottom of the page. Instead, they have to be explicitly set using the `<!--posts-->` and `<!--projects-->` markers. The `content_separator` front matter opton is now ignored.

  Comment: The old behavior felt arbitrary, and `<!--more-->` wasn't a good name to be replaced with recent projects ands posts.

* Setting the accent color and sidebar image for an entire category/tag/author is no longer possible.
  To achieve a similar effect, use [Front Matter defaults][ffd] instead.

  E.g. to set the accent color and image for every post in the `hydejack` folder, use:

  ~~~yml
  defaults:
    - scope:
        path:         hydejack
      values:
        accent_color: rgb(38,139,210)
        accent_image: /assets/img/hydejack-bg.jpg
  ~~~

  Comment: The code to find the color for a given page was complicated and slow (potentially iterating all categories/tags to find the right one).

### Changed

* The drawer now responds to mouse inputs.
* The default heading font is now less bold. To restore the old behavior, edit (create if it's missing) `_sass/my-variables.scss` and add `$font-weight-heading: 700;`.
* Hydejack now uses lazy-loading hy-img tags instead of regular `img` tags.
  To revert to using regular images, set `hydejack.no_img` in the config file to `true`.
* Cookie consent is now stored as a cookie (instead of `LocalStorage`) and expires after 1 year.
* Scrolling to a fragment link is now smooth.
* Font loading now works differently, and will be cancelled on slow connections.
* The sidebar content is now centered.
* The sidebar will now show the site's logo, which can be set in the config file under the `logo` key.
* [PRO] Updated embedded Bootstrap to v4.
* [PRO] Project cards now throw a shadow instead of having a border.

### Added
* Pages can now have the `cover` key in the front matter.
  When set to `true`, the sidebar will be opened when visiting the page directly.
  E.g. <https://hydejack.com/>{:.no-push-state}

* Added a `_plugin` that automatically replaces `<img>` tags with lazy-loading `<hy-img>` tags. If you don't want images to load lazily, delete or rename the `_plugins` folder.
  Note that this plugin will never run when building the site on GitHub Pages.

  To get the most out of this plugin, it is recommended to provide the width and height of the image, e.g.

  ~~~md
  ![Some image](assets/img/some-img.png){:width="800" height="600"}
  ~~~

  This will cause hy-img to render a placeholder of 800 by 600 `px`, preventing the document height from changing after the image has finished loading.

* Added experimental offline support via Service Workers. Use with care!
  For details, [read the docs](docs/advanced.md#enabling-offline-support).

* Added the `figure` CSS class, which allows images to have nicer-looking captions. E.g.

  ~~~md
  ![An image with a caption](https://placehold.it/800x50){:.lead}
  A caption to an image.
  {:.figure}
  ~~~

* Clicking on a footnote will give its corresponding text a subtle highlight.

* [PRO] Projects can now have an optional `end_date` field in the front matter.
  The `date` is treated as the start date in this case.

### Fixes
* The back button now works in combination with fragment links.

[ffd]: https://jekyllrb.com/docs/configuration/#front-matter-defaults

## v7.5.1
Apr 2 2018
{:.heading.post-date}

### Changed
* Moved from browserify to webpack
* Updated ruby dependencies
* Updated JS dependencies
* Updated hy-push-state and hy-drawer to latest versions

## v7.5.0
Dec 18 2017
{:.heading.post-date}

### Added
* Added secondary `legal` nav in footer:

  ```yml
  # file: `_config.yml`
  legal:
    - title: Cookies Policy
      href:  /cookies-policy/
    - title: Foobar
      href:  https://foobar.com/
  ```

* The "heading permalink" can now be configured via `strings.yml`:

  ```yml
  # file: `_data/strings.yml`
  permalink:      Permalink
  permalink_icon: icon-link
  ```

* Sections on resume layout can now be rearranged, e.g.:

  ```yml
  # file: `resume.md`
  left_column:
    - work
    - volunteer
    - education
    - awards
    - publications
    - references
  right_column:
    - languages
    - skills
    - interests
  ```


### Fixed
* Fixed a bug that caused `<sup>` tags to render as regular text ([#52](https://github.com/hydecorp/hydejack/pull/52))
* Fixed a bug that caused Disqus to load the same thread on all pages ([#53](https://github.com/hydecorp/hydejack/pull/52))
* Fixed a bug that prevented Disqus comments to be loaded on sites that didn't cause scroll events
* Fixed a bug that caused Disqus to be loaded over HTTP instead of HTTPS.
* Fixed a bug that caused an extra space in URLs ([#55](https://github.com/hydecorp/hydejack/pull/55)).
* Comments no longer show up in the print version of the page.

### Other
* Set base font to `11pt` in print layout.
* Set resume print layout to use 2 columns (A4 sheet)

## v7.4.2
Dec 1 2017
{:.heading.post-date}

### Fixed
* Dramatically improved resume print layout.
  It is now much less likely that there will be page breaks within logical units.
* Fixed a bug that cause the page to break when setting `no_drawer`.
* Fixed a bug that cased the "Random Posts" heading to appear, even when there are no posts to show

## v7.4.1
Nov 27 2017
{:.heading.post-date}

### Fixed
* Fixed storing user-related data before accepting cookies.
* Fixed tab order of cookie banner, so keyboard users can access it more easily.
* Accepting cookies no longer causes a page reload in some browsers.
* Fixed appearance of the okay button in the free version.
* Menu icon now useable while the cookies banner is active.
* Loading icon is now visible while the cookies banner is active.
* Removed cookies banner from print layout.
* Removed inline styles from cookie banner.

## v7.4.0
Nov 25 2017
{:.heading.post-date}

### Added
* Allow markdown in copyright string
* Added `theme_color` front-matter property to micro-manage the value of the the `theme-color` meta tag.
  When not set, will use `accent_color`.
* Added `theme_color` site setting, to set the value of `themeColor` in the app manifest.
  When not set, will use `accent_color`.
* Added `cookies_banner` setting:

  ~~~yml
  # file: `_config.yml`
  hydejack:
    cookies_banner: true
  ~~~

  Enabling this setting will show a notice at the top of the page to new visitors.
  You can change the wording of the notice in `_data/strings.yml`
  with the `cookies_banner.text` and `cookies_banner.okay` keys:

  ~~~yml
  # file: `_data/strings.yml`
  cookies_banner:
    text: This site uses cookies.
    okay: Okay
  ~~~

### Fixed
* Drawer no longer resizes/repaints in iOS Safari (iPhone) and Chrome for Android when the address bar autohides.
* Fixed a bug that caused the drawer flicker/open unexpectedly when scrolling in mobile browsers.
* Fixed how `image` works when using the `jekyll-seo-tag` plugin.

### Design
* Changed how line breaks work in resume layout
* Changed margins of horizontals lines

### Other
* Updated docs
* Updated posts


## v7.3.0
Nov 17 2017
{:.heading.post-date}

### Added
* Allow markdown content on `projects` layout.
* Renamed `big_project` option on projects to `featured` (`big_project` still works)

### Fixed
* Fixed default font weights
* Fixed hard-coded `/projects/` URL in project layout
* Link to feed.xml is only generated when using the `jekyll-feed` plugin


## v7.2.0
Nov 13 2017
{:.heading.post-date}

### Added
* Added `_sass/my-variables.scss` file, which you can use to selectively override SCSS variables.
* Font weights can now be configured via SCSS variables:
  * `$font-weight` for normal font.
  * `$font-weight-bold` for `strong` tags and similar.
  * `$font-weight-heading` for headings.

### Design
* Message boxes will no longer span the full width, even with the break layout feature enabled.
* Increased space between project card rows, so they look less like a brick wall.

### Fixes
* Reduced the draw range of the drawer on iOS, so that a larger portion of the screen is available for zooming (a11y).
* Default images are now optimized, so they are no longer flagged by Google PageSpeed Insights and similar tools.
* Query parameters are no longer used for cache busting.
  Instead, the version number is no part of the file name for the CSS and JS resources.


## v7.1.1
Nov 3 2017
{:.heading.post-date}

### Fixes
* Fix IE11 feature detection

## v7.1.0
Nov 2 2017
{:.heading.post-date}

### Changed
* Renamed `no_description` to `hide_description`.
  Since this feature isn't yet documented outside of the change log, the old name *will not* continue to work.
* When providing images to `image`, `image.path`, `image.src`, `image.srcset` and `accent_image `,
  it is no longer necessary to prepend the url with the `baseurl` of the site,
  e.g. values like `accent_image: /assets/img/sidebar-bg.jpg` are now valid.
* Limited scope of `a` and `img` styles to content areas.
* Upgraded KaTeX to v0.8.3
* Upgraded `jekyll-relative-links` to v5.0.1

### Fixes
* `font` and `font_heading` are now properly set when using the `no_inline_css` option [#47](https://github.com/hydecorp/hydejack/issues/47).
* Fixed default values for `image` and `logo` that were referring to non-existing images.
* Added missing JS dev dependencies.

### Content
* Updated documentation
* Updated index, download, about and README pages.

## v7.0.1
Oct 27 2017
{:.heading.post-date}

### Fixes
* Removed readme files from `assets` that would show up as pages when building on GitHub Pages [#42](https://github.com/hydecorp/hydejack/issues/42).
* Disabled push state on Firefox for iOS
* Changed some default settings in `_config.yml`

### Content
* Updated documentation

### Removed
* Removed outdated example script in `my-scripts.html`

## v7.0.0
Oct 24 2017
{:.heading.post-date}

### License Change
The *free version* of Hydejack is now [GPL-3.0] licensed, which is a more restrictive license than MIT (but still *Open Source*).
This was necessary because the two major components that make up Hydejack,
[hy-push-state](https://hydecorp.github.io/hy-push-state/){:.external} and
[hy-drawer](https://hydecorp.github.io/hy-drawer/){:.external},
are now GPL licensed in turn.

How will this affect you?
* If you bought the *PRO version* you are not affected at all.
* You can continue to use previous versions of Hydejack according to their license (MIT).
* If you upgrade, keep the source code in a public repository and make sure you include the new `LICENSE.md` file.
  DO NOT publish the *new code* with an *old license*.
* If you upgrade and make changes to the source code, you are required to make those changes available to the public
  under a GPL-3.0 compatible license.

The full license text is available [here][GPL-3.0].
You can read a summary on [tl;drLegel](https://tldrlegal.com/license/gnu-general-public-license-v3-(gpl-3)).

If this change is not acceptable to you, DO NOT upgrade or consider [buying][buy] a [PRO license][PRO-license].

Note that the above does not constitute legal advice.

### Breaking
This is a major release, but almost all options and APIs that were described in the docs continue to work.
Some names have changed and are no longer mentioned in the docs, but they are still part of the code and continue to work.

That being said, you should be aware of these (small) breaking changes:

* The favicon is now located in `assets/icons`. To change the favicon of the page, edit `favicon.ico` (png) in the folder.

* Changed the way tables work, so that they do the right thing more often.
  Tables are now scrollable by default, but small tables are no longer stretched to span the full width.
  Setting `scroll-table` on a larger table is sill recommended, as it will set `white-space: nowrap`.

* Autogenerated ids for posts now look like `post-2017-01-01-my-title` instead of `post-2017/01/01/my-title`.

* Event names described in the scripting chapter have changed from `y-push-state-*` to `hy-push-state-*`,
  except `y-push-state-animationend`, which has been removed. See the [docs][pstate] for more.

[pstate]: docs/scripts.md#registering-push-state-event-listeners

### Changes
* `image` has been renamed to `accent_image`, but `image` continues to work unless you add the `jekyll-seo-tag` plugin.
  This change was necessary because `jekyll-seo-tag` uses the `image` keyword to set the thumbnail image of a page.
  While it *may* be desirable to use the same image for both the sidebar and the thumbnail,
  the new preferred way to set sidebar images is by using the `accent_image` key.

* `color` has been renamed to `accent_color` to be consistent with the new `accent_image` key, but `color` continues to work.

* Various options that do not make sense outside the context of Hydejack (like `no_push_state` or `no_drawer`)
  have been moved under a common `hydejack` key. However, the old options continue to work.

  ```yml
  hydejack:
    no_push_state: false
    no_drawer: false
  ```

* All plugins (gems) are now optional.
  The gem-based version of the theme no longer uses any plugins by default,
  while the download version follow a "batteries-included" approach and enables some by default.

* Links to the `/assets/` folder are no longer intercepted by the push state features,
  which means clickable images and download links should work fine now.

* Reader views in Firefox and Safari have an easier time recognizing the main content.

* [Internal] No more `<style>` tags in the `body`.

* [Internal] Content that is generated via JS (error pages, loading, etc...) is now cloned from `template` tags,
  where it is easier to modify (but before you do, check out the new `_data/strings.yml` file).

* [Internal] Changed how CSS code is organized.
  Previously there were two versions of each CSS file for each 'topic',
  one containing core styles to be inlined into the page, the other containing those fetched asynchronously via link tag.
  Now there is only one file per topic, with the parts to be inlined/linked marked with comments.
  A script has been added to "split" the CSS into the inline/link parts.
  Note that this does not affect your `my-*.scss` files.

* [Internal] Many CSS classnames have changes, specifically those that would conflict with Bootstrap class names.

* [Internal] Many files in `_includes` have been reorganized, specially `head.html` and `body.html` have been broken up into smaller parts.

* [Internal] The `y-drawer` component (MIT) has been replaced with the `hy-drawer` component (GPL-3.0).

* [Internal] The `y-push-state` component (MIT) has been replaced with the `hy-push-state` component (GPL-3.0).

### Added
* The theme now has support for the [`jekyll-seo-tag`](https://github.com/jekyll/jekyll-seo-tag) plugin.
  To use this gem, make sure you use the latest `Gemfile` and `Gemfile.lock` and run `bundle install`.
  In your config file, add `jekyll-seo-tag` to `plugins` (formerly called `gems`).

* All texts that were previously hard-coded into the theme can now be configured via `_data/strings.yml`.
  This makes it possible to change certain phases without having to change source files,
  but it should also make it easier to use Hydejack with other languages.
  Time and date formats can also be configured, using Ruby's
  [format directives](http://ruby-doc.org/core-2.4.1/Time.html#method-i-strftime).

* The `lang` key now accepts values like `en-us` or `de_AT`.

* Made the site "mobile web app capable"
  * Added `manifest.json` for "Add to Homescreen" support on Android
  * Added `theme-color` meta tag that matches the `accent_color` and changes dynamically
  * Added `apple-mobile-web-app-*` meta tags
  * Added `ieconfig.xml` for "Pin to start menu" support in Windows 10.
  * Old icons and new ones are now located in `assets/icons`.

* Hydejack now marks up content as *structured data*, to the extent possible.
  The resume is provided as <https://schema.org/Person>
  as well as [hCard](http://microformats.org/wiki/hcard),
  while projects are provided as <https://schema.org/CreativeWork>.
  You can use the [Structured Data Testing Tool](https://search.google.com/structured-data/testing-tool/) to see the results.

  If you do not want to expose your data in machine-readable form, you can set the `no_structured_data` flag to `true` in your config file.

  ```yml
  hydejack:
    no_structured_data: true
  ```

  Note that this only applies to the resume and project layout, not the data generated by by `jekyll-seo-tag`
  (Facebook Open Graph and Twitter cards).

* [PRO] Added "big projects". You can make a project card span the entire content width (instead of half),
  by setting `big_project` to `true` in the project's front matter.

* [PRO] The welcome layout now has a `content_separator` option,
  which allows content to move below the "Selected/Latest Projects" and "Selected/Latest Posts" section.
  Usage:

  ~~~md
  ---
  layout: welcome
  content_separator: <!--more-->
  ---

  Content above

  <!--more-->

  Content below
  ~~~

* [PRO] The PRO version now has built-in support for [Tinyletter](https://www.tinyletter.com).
  To show a newsletter subscription box below each post, set `tinyletter: <username>` in your config file.
  If you want to use a different mailing provider, you can add your own form in `_includes/my-newsletter.html`.

* [PRO] The PRO version now includes styles for input elements, using the same CSS class names as Bootstrap.
  Check out the [Bootstrap docs](https://getbootstrap.com/docs/4.0/components/forms/) to learn more.

* [PRO] Added links to random posts at the bottom of each post. This can be beneficial for search engine rankings and content discovery.
  You can remove them with the new `post_addons` option (see below).

* [PRO] If a `endDate` is missing in your `resume.json`, it will render as "\<startDate\> -- *present*".
  You can change the wording in the new `strings.yml` file.

* Added support for [`jekyll-avatar`](https://github.com/benbalter/jekyll-avatar).
  If this plugin is enabled in your config file, it will show the avatar of your github account
  (`author.social.github`, `author.github.username` `author.github`).

* Added support for [`jekyll-gist`](https://github.com/jekyll/jekyll-gist).

* You can now add links to external sites in the sidebar.
  Create a file like `something.md` and add a `title`, `menu`, `order` (optional) and a `redirect_to` field to the front matter, e.g.:

  ```yml
  ---
  title: External
  menu: true
  redirect_to: https://example.com/
  ---
  ```

  You may combine this with the [`jekyll-redirect-from`](https://github.com/jekyll/jekyll-redirect-from) plugin
  to generate a redirect page, but this is optional.

* You can now configure the order of complementary content below posts and projects.
  By default, Hydejack will show the author first (if any), the newsletter box next (if any),
  and related posts/projects last.

  ```yml
  hydejack:
    post_addons:    [about, newsletter, related, random]
    project_addons: [about, newsletter, other]
  ```

  To change the order in the output, change to order in the array.
  You can also drop entries from the output by removing them from the list.

* Added an error page that is shown when client-side network errors occur. It contains a link to retry loading the page.
  Previously, the browser's default error page would have been shown.

* Added `hide_description` option to pages to prevent the content of `description` fields to show up in the output.
  This allows you to use the `description` field in the front matter to set descriptions for search engines and sharing on social media,
  without having to worry about the output.

  You can activate this for all pages by adding to your config file:

  ```yml
  defaults:
    - scope:
        path: ''
      values:
        hide_description: true
  ```

* Added a new option called `no_inline_css`.
  When `true`, Hydejack will generate a single CSS file to be fetched (synchronously) via `link` tag,
  instead of inlining half and including the rest via `link` tag.

  This option *may* be useful when serving content over HTTP/2, but you should perform your own tests.
  For more on inlining CSS, [see this](https://varvy.com/pagespeed/inline-small-css.html).

  ```yml
  hydejack:
    no_inline_css: true
  ```

* Added `dns-prefetch` links to Google Fonts and Google Analytics domains to further boost page load speed.
  These are only included when using Google Fonts/Analytics.

* You can now define an arbitrary CSS `background` for the sidebar instead of just images, e.g.:

  ```yml
  accent_image:
    background: 'linear-gradient(to bottom, rgba(35,62,76,1) 0%,rgba(60,146,158,1) 50%,rgba(213,213,212,1) 100%) #4fb1ba'
  ```

* Category and tag pages can now have arbitrary content (to be shown *above* the list).

* Links can now be marked for FLIP animations by adding the `flip-title` class. Use this for links that have
  the exact same text as the title of the page they are linking, e.g. `[NOTICE](NOTICE.md){:.heading.flip-title}`.


### Performance
* Reduced building time during development.
  Roughly 50% of the time was spent rebuilding the inline CSS, which is now built once and included via `link` tag.
  Production builds still inlines CSS, so the building speed remains unchanged.
  For more on how to improve building speeds, [see here](docs/writing.md#a-word-on-building-speeds).

### Design
* The default background image is no longer anti-selling the theme...

* Code blocks, math blocks and tables now use as much space as there is available on the screen.
  Limiting the line length makes sense for paragraphs, as they are more difficult to read
  when they span the entire length on a large display,
  but it is less useful for content, like tables, long formulas or code.

  If you do not like this change, you can set `no_break_layout` to `true` in your config file.

  ```yml
  hydejack:
    no_break_layout: true
  ```

* Margin below code blocks, math blocks and tables increased from `1rem` to `2rem`.

* Gray text now has a higher contrast ratio:
  I don't want anybody to ["suffer from design"](https://lostinmobile.com/2016/10/25/im-suffering-from-design/).

* Reduced the number of responsive breakpoints.

* Added a hover effect on project images.

* On mobile, footnotes will be shown as [1] instead of superscript, making them easer to tap.

* The sidebar now has a subtle shadow on mobile, to indicate that it can be drawn from the side.

* The sidebar now has less margin on the sides.

* The sidebar now fits 5 social media icons, up from 4.

* The `description` in the sidebar now has a smaller font size when it is longer than 100 characters.
  This is to encourage writing a longer `description` for search engines (~160 characters).

* `h1`, `h2` and `h3` headings now have different `line-height`s to improve readability when they span multiple lines.

* Marks on external links are now less opaque, but have a hover effect.

* More responsible usage of `font_heading` in resume layout.

* When hovering over a headline, a `#` link will appear, so that readers can link to individual headlines.

* Changed the loading spinner to use a single icon instead of several animated `div`s.

### Fixes
* When linking to an internal document that doesn't match the regular content structure,
  the 'hot replacement' will no longer get stuck, and reload the page instead.
* Fix jumping to `#` links after navigating to a new page.
* Fix jumping to `#` links in MS Edge.
* Fixed a bug on iOS were scrolling was blocked after closing the drawer.
* Fixed a bug where the image used during the project FLIP animation would note be replaced with the higher resolution image
  after the animation in certain browsers.
* The drawer is now less likely to be opened by accident.

## v6.6.1
Aug 10 2017
{:.heading.post-date}

* Fixed sending incorrect paths to Google Analytics.
  In previous versions, Hydejack would always send the URL of the initial page for all subsequent page views.
  Thanks [@dannydwarren](https://twitter.com/dannydwarren) for pointing this out.
* Fixed `tagline` not showing up in the title.

## v6.6.0
Aug 7 2017
{:.heading.post-date}

* Dependencies from external domains have been removed
  (with the exception of those that are explicitly defined and optional: Google Analytics, Google Fonts and Disqus).
  Instead, they are now located in the assets folder and managed via Bower.
* KaTeX is no longer loaded on pages that do not contain math blocks.
* `preload` link tags no longer use `onload`. Instead callbacks are registered within a script tag.
* Code in code blocks is no longer smaller sized than inline code.
  To undo this change, open (or create) `_sass/my-inline.scss` and add the following:

  ~~~css
  pre code { font-size: .75em; }
  ~~~

* Added `_includes/my-head.html`, to make it easier to add things to the `<head/>` without modifying the source.
  This is especially useful when using the gem-based version of the theme.

## v6.5.0
Jul 27 2017
{:.heading.post-date}

This maintenance release includes various quality-of-life improvements when using the gem-based version of the theme.

### Added
* Hydejack now uses additional Jekyll plugins by default, which make working with GitHub more convenient.
  They have been added to the `Gemfile` and `_config.yml`.
  Note that existing users need to update their `_config.yml`:

  ~~~yml
  gems:
    - jekyll-default-layout # new
    - jekyll-feed
    - jekyll-optional-front-matter # new
    - jekyll-paginate
    - jekyll-redirect-from
    - jekyll-relative-links # new
    - jekyll-sitemap
  ~~~

* Added `licenses` folder that includes the full license texts of licenses mentioned in `NOTICE.md`.
* You can, once again, define the author in `_config.yml`.
  Using `_data/authors.yml` is still recommended (and takes precedence),
  but this option is more convenient when setting up a quick (project-) page using the gem-based theme.
  Also, a mini-version of `_data/social.yml` can be provided as part `_config.yml`, e.g.:

  ~~~yml
  author:
    social:
      github: https://github.com/hydecorp/hydejack
      npm: https://www.npmjs.com/package/hydejack
      download: https://github.com/hydecorp/hydejack/archive/v6.5.0.zip

  data_social:
    github:
      name: GitHub
      icon: icon-github
    npm:
      name: npm
      icon: icon-npm
    download:
      name: Download
      icon: icon-box-add
  ~~~

* A download icon has been added to the default icon font and `_data/social.yml` has been updated.
* Added `_includes/my-scripts.html`, `_sass/my-inline.scss` and `_sass/my-style.scss` to make it easier to add custom scripts and styles without modifying the source. This is especially handy when using the gem-based version of the theme.

### Changed
* Loading web fonts now starts earlier and content download no longer blocks
  swapping out the fallback font for the new font.
  Previously, a page containing lots of images could have delayed displaying the web fonts significantly.
* The `home` layout no longer contains a message suggesting that you don't use it.
* The `home` layout now shows up to 5 blog posts and up to 5 pages blow the regular content.
* The version history has been moved from `docs/<version>/versions.md` to `CHANGELOG.md`.
* The license notices have been moved from `docs/<version>/licenses.md` to `NOTICE.md`.
* Updated gem and npm dependencies

### Design
* The default font has been changed from "Noto Serif" to "Noto Sans".
  If you have a `font` entry in `_config.yml`, this will have no effect.
* `nap.jpg` is no longer used as default background image in the gem-based theme.
* The sidebar content width is now limited to the width of the sidebar (this only effects large screens).
* Project cards and pagination buttons now have slightly rounded borders for a less "rigid" look.

#### How to restore the old styles
If you would like to use the old font, add the following to `_config.yml`:

~~~yml
font_heading: "'Roboto Slab', Helvetica, Arial, sans-serif"
font:         "'Noto Serif', Georgia, serif"
google_fonts: "Roboto+Slab:700|Noto+Serif:400,400i,700,700i"
~~~

If you were relying on the default setting for the background image, add the following to `_config.yml`:

~~~yml
image: /hydejack/assets/img/nap.jpg
~~~

Note that you have to replace `/hydejack` with your `baseurl`.

To restore the old sidebar, open (or create) `_sass/my-inline.scss` and add the following:

~~~css
@media screen { .sidebar-sticky { left: 2rem; max-width: none; } }
~~~

To remove the border radius, open (or create) `_sass/my-inline.scss` and add the following:

~~~css
.card, .pagination-item { border-radius: 0!important; }
~~~

## v6.4.1
Jun 23 2017
{:.heading.post-date}

* Fix invalid color hex

## v6.4.0
Jun 21 2017
{:.heading.post-date}

In this release I've added a "Other Projects" section to the bottom of each project page,
making it easier for users to navigate through your collection and discover other projects.
Also, it's now possible to display larger (data-) tables that were previously cut off (especially on mobile devices).

For more on how to add tables, see the new section in [docs/writing][writing].

Smaller changes include a reduced usage of horizontal lines and a more "semantic" use of `hr` elements.
Specifically, the semantics of the resume layout have been improved.

### Minor
* Added "Other Projects" section to the bottom of the project layout (similar to "Related Posts")
* Added CSS classes that make viewing larger (data-) tables possible
* Added section on tables to [docs/writing][writing]
* Reduced use of `<hr/>` elements, using CSS borders instead.
* Improved semantic HTML of resume
* Follow favicon best practices and include example icons
* Added `no_google_fonts` option

### Design
* Reduced number of horizontal lines, making many layouts feel less "cluttered" (esp. `blog` layout)
* Made link hover styles consistent across the board
* Visually separated `thead` and `tbody` and `tfoot` within tables.
* Changed RSS and email icons
* Removed top margin for consecutive headings, e.g. when using `h3` immediately after `h2`.

### Fixes
* Fixed bug that caused inline math to be moved to the end of a paragraph when dynamically loading a page.
* Fixed bug that caused layout to break in IE11.
* Fixed bug that caused the project animation to "jump" when using long project titles.
* No more empty attributes on `img` tags.

## v6.3.0
Jun 6 2017
{:.heading.post-date}

This release makes including third party plugins easier.
Until now, the push state approach to loading new pages has been interfering with embedded `script` tags.
This version changes this by simulating the sequential loading of script tags on a fresh page load.

This approach should work in a majority of cases, but can still cause problems with scripts that can't be added more than once per page.
If an issue can't be resolved, there's now the option to disable push state by setting `disable_push_state: true` in `config.yml`.

### Minor
* Support embedding `script` tags in markdown content
* Add `disable_push_state` option to `_config.yml`
* Add `disable_drawer` option to `_config.yml`
* Rename syntax highlighting file to `syntax.scss`
* Added [chapter on third party scripts][scripts] to documentation

### Design
* Add subtle intro animation
* Rename "Check out X for more" to "See X for more" on welcome\* page
* Replace "»" with "→" in "read more"-type of links

### Fixes
* Fix default color in gem-based theme

## v6.2.0
May 29 2017
{:.heading.post-date}

* Changed default color and image
* Updated demo content
* Finalized welcome and project page
* Color is now fading correctly when no background image is provided
* Added exemplary usage of excerpt separator
* Removed social media links from `welcome` and `about` page
* Updated dependencies

## v6.1.1
May 23 2017
{:.heading.post-date}

* Add support for `lang` in front matter and `_config.yml`.
* Add support for `keywords` in front matter and `_config.yml`.

## v6.1.0
May 15 2017
{:.heading.post-date}

* Updated JS dependencies
* Added version history and licenses to documentation
* Fixed print layout

## v6.0.0 (JavaScripten)
May 3 2017
{:.heading.post-date}

Hydejack has always featured a JavaScript-heavy sidebar, but other than that, JS has been used sparingly. This changes with this release, which adds a ton of (optional) code that changes the feel of the theme dramatically.

### Major
Pages are now loaded and swapped through JavaScript. This has a number of effects. First of all, it looks cool, but the animations aren't just about aesthetics: They also help to hide the network time of fetching the next page, making the entire site feel faster. At the same time, the FOUC introduced in the last release will no longer occur (except on the initial page load).

* Most JS is now unified in the `_js` directory and written in ES2016.
* The `blog-by-tag` layout has been renamed to `list`.
* `public` folder has been renamed to `assets` to make the theme compatible with Jekyll's gem-based themes.
* Tags are now supported via Jekyll Collections instead of `_data`.
* The sidebar can now add links to all kinds of pages.
* Categories are now supported.
* Author information moved to `_data/authors.yml`
* Added support for multiple authors.
* Using `jekyll-feed` plugin (supported on GitHub Pages) instead of custom solution.
* Added `about` layout.
* Added `not-found` layout.
* Added `redirect` layout

See the [the migration guide][migration] for instructions on how to upgrade.

### Minor
* The "accent" font (heading font) is now used for all headings. This gives the theme a "bolder" look and was necessary for the animation: link => heading.
* Changed default text font from "PT Serif" to "Noto Serif".
* Added [CSS classes][writing] for styling markdown content.
* Links have a new style. They now always display an underline to make the choice of the link color less critical (darker colors were hard to distinguish from regular text).
* Made social media icons larger and easier to tap.
* Social media icons are now also part of the "about" sections of a post.
* Added support for a copyright notice at the bottom. Can be set via the config variable `copyright`.
* Changed responsive breakpoints and added support for very large displays.
* The site is now printable.
* The `blog` layout now only shows the excerpt instead of the full post.
* Links to external pages are now marked with a symbol.
* Added margin above social media icons to prevent accidental tapping
* Added gem files so that `bundle install` and `bundle exec jekyll serve` work
* Disabled HTML minification when running via `jekyll serve`
* Added dingbat to signal end of post

### Fixes
* Related posts is no longer blank for posts that do not belong to a category.
* Footnotes now use the text version of "leftwards arrow with hook" instead of the emoji on iOS.
* Text is no longer invisible while waiting for Google Fonts to load.
* Always show scrollbar to prevent layout "jumps"

## v5.3.0
Oct 1 2016
{:.heading.post-date}

a11y improvements
- Use HTML5 semantics tags + roles
- Don't set `maximum-scale=1`
- Fix bug with `sr-only` class

Math support improvements
- LaTeX syntax errors will no longer prevent correct math blocks from being rendered
- LaTeX syntax errors logged to console

## v5.2.0
Sep 29 2016
{:.heading.post-date}

Prevent structural FOUC

## v5.1.0
Sep 28 2016
{:.heading.post-date}

Cross-browser compatibility improvements:
- Added features tests
- Fixed layout in IE 10 and 11
- Disabled stylesheets and JS in IE 9 and below.

## v5.0.0 (The Fast One)
Sep 16 2016
{:.heading.post-date}

This major release increases page load speed dramatically. The page now scores roughly 90/100 on [Google's PageSpeed Insights](https://developers.google.com/speed/pagespeed/insights/?url=http%3A%2F%2Fqwtel.com%2Fhydejack%2F) (up from ~50) and has a high score on similar tools.

Most importantly, the critical rendering path is no longer blocked by loading styles or scripts, meaning the site becomes visible faster.

Page load speed matters to Google, but is also _very_ apparent to visitors with slow internet connections.

However, as a side effect of these optimizations, the site now has a visible [FOUC](https://en.wikipedia.org/wiki/Flash_of_unstyled_content).
Future versions might address this, but it is the currency in which loading speed is being payed for and can not be fully avoided.

### Major
- HTML, CSS and JS served minified.
- JS downloading starts only after the rest of the page is renderd.
- Critical CSS (above-the-fold) is inlined into the document, the rest is fetched later.

In order to minify the CSS and make it more modular it has been rewritten in SCSS.

### Minor
- Colored focus outline in page color
- Tabindex for tab navigation
- Social media icons easier tappable with finger

### Trivia
Not strictly part of the release, but the images have been blurred to increase text readability and help with loading speed as well (burred images get compressed by JPG much better).

## v4.0.1
Sep 11 2016
{:.heading.post-date}

Fix per-page color and image

## v4.0.0 (Social Media Impocalypse)
Aug 30 2016
{:.heading.post-date}

### Breaking
- Structure of `_config.yml` has changed
  - Social media usernames are now located under `author: social: <platform>: <username>`.
  - `disqus` is now a top-level entry (moved from `author`).
  - Now has `font`, `font_accent` and `google_fonts` fields that are mandatory.
- Now defaults to the `blog` layout, old style is available via `blog-by-tag` layout, see `archive.html`.

### New features
- Added _a lot_ of social media icons, configurable via `_config.yml`.
- New `blog` layout. Classic, paginated.
- Fonts are configurable via `_config.yml`.

### Design
- Link underlines are now fixed-sized for all font sizes (no thicker lines for headlines, etc)

### Fixes
- Correctly set the meta description field using either the `description` field or `post.excerpt` as a fallback (used to contain the unmodified markdown).
- Fixed various URL bugs relating to `site.baseurl`.

### Internal
- Refactoring, preventing code duplications, heavier usage of `includes`.

## v3.0.0 (Hydejack)
May 7 2016
{:.heading.post-date}

Hydejack is a pretentious two-column [Jekyll](http://jekyllrb.com) theme, stolen by [`@qwtel`](https://twitter.com/qwtel) from [Hyde](http://hyde.getpoole.com). You could say it was.. [hydejacked](http://media3.giphy.com/media/makedRIckZBW8/giphy.gif).

### Features
Unlike Hyde, it's very opinionated about how you are going to use it.

Features include:
* Touch-enabled sidebar / drawer for mobile, including fallback when JS is disabled.
* Github Pages compatible tag support based on [this post][tag].
* Customizable link color and sidebar image, per-site, per-tag and per-post.
* Optional author section at the bottom of each post.
* Optional comment section powered by Disqus.
* Layout for posts grouped by year
* Wide array of social media icons on sidebar.
* Math blocks via [KaTeX](https://khan.github.io/KaTeX/).

## v2.0.0 (Hyde)
Jan 2 2014
{:.heading.post-date}

## v1.0.0 (Hyde)
Oct 15 2013
{:.heading.post-date}

[tag]: http://www.minddust.com/post/tags-and-categories-on-github-pages/
[migration]: docs/upgrade.md
[writing]: docs/writing.md
[scripts]: docs/scripts.md

[buy]: https://app.simplegoods.co/i/AQTTVBOE
[PRO-license]: licenses/PRO.md
[GPL-3.0]: licenses/GPL-3.0.md<|MERGE_RESOLUTION|>--- conflicted
+++ resolved
@@ -1,9 +1,6 @@
 ---
 layout: plain
-<<<<<<< HEAD
 sitemap: false
-=======
->>>>>>> 16674e8a
 ---
 
 # CHANGELOG
